--- conflicted
+++ resolved
@@ -3090,11 +3090,7 @@
       ]
     },
     {
-<<<<<<< HEAD
-      "login":"vedantag17",
-=======
       "login": "vedantag17",
->>>>>>> d49b06bf
       "name": "Vedant Agrawal",
       "avatar_url": "https://avatars.githubusercontent.com/u/118207011?v=4",
       "profile": "https://github.com/vedantag17",
@@ -3112,11 +3108,7 @@
       ]
     },
     {
-<<<<<<< HEAD
-      "login":"markussagen",
-=======
       "login": "markussagen",
->>>>>>> d49b06bf
       "name": "Markus Sagen",
       "avatar_url": "https://avatars.githubusercontent.com/u/20767068?v=4",
       "profile": "https://github.com/markussagen",
@@ -3149,12 +3141,8 @@
       "avatar_url": "https://avatars.githubusercontent.com/u/116151399?v=4",
       "profile": "https://github.com/phoeenniixx",
       "contributions": [
-<<<<<<< HEAD
-        "code"
-=======
-        "code",
-        "doc"
->>>>>>> d49b06bf
+        "code",
+        "doc"
       ]
     },
     {
@@ -3177,8 +3165,6 @@
         "example",
         "tutorial"
       ]
-<<<<<<< HEAD
-=======
     },
     {
       "login": "VectorNd",
@@ -3318,7 +3304,6 @@
       "contributions": [
         "doc"
       ]
->>>>>>> d49b06bf
     }
   ]
 }