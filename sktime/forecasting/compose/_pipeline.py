--- conflicted
+++ resolved
@@ -159,11 +159,7 @@
                         if len(levels) == 1:
                             levels = levels[0]
                         yt[ix] = y.xs(ix, level=levels, axis=1)
-<<<<<<< HEAD
-                        # todo 0.35.0 - check why this cannot be easily removed
-=======
                         # todo 0.36.0 - check why this cannot be easily removed
->>>>>>> d49b06bf
                         # in theory, we should get rid of the "Coverage" case treatment
                         # (the legacy naming convention was removed in 0.23.0)
                         # deal with the "Coverage" case, we need to get rid of this
@@ -1804,11 +1800,7 @@
         params1 = {"forecaster_X": fx, "forecaster_y": fy}
 
         # example with probabilistic capability
-<<<<<<< HEAD
-        # todo 0.35.0: check if numpy<2 is still needed
-=======
         # todo 0.36.0: check if numpy<2 is still needed
->>>>>>> d49b06bf
         if _check_soft_dependencies(["pmdarima", "numpy<2"], severity="none"):
             fy_proba = ARIMA()
         else:
